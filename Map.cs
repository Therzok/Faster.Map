<<<<<<< HEAD
﻿﻿using System;
=======
﻿using System;
>>>>>>> c38aa09d
using System.Collections.Generic;
using System.Runtime.CompilerServices;
using Faster.Core;

namespace Faster
{
    /// <summary>
    ///   This hashmap is heavily optimized to be used with numerical keys 
    ///   And is alot faster than GneericMap which allows all sorts of keys :)
    /// 
    /// This hashmap uses the following
    /// - Open addressing
    /// - Uses linear probing
    /// - Robing hood hash
    /// - Upper limit on the probe sequence lenght(psl) which is Log2(size)
    /// - fixed uint key in order not having to call GetHashCode() which is an override... and overrides are not ideal in terms of performance
    /// - fibonacci hashing
    /// </summary>
    public class Map<TKey, TValue> where TKey : unmanaged, IComparable, IEquatable<TKey>
    {
        #region properties

        /// <summary>
        /// Gets or sets how many elements are stored in the map
        /// </summary>
        /// <value>
        /// The entry count.
        /// </value>
        public uint Count { get; private set; }

        /// <summary>
        /// Gets the size of the map
        /// </summary>
        /// <value>
        /// The size.
        /// </value>
        public uint Size => (uint)_entries.Length;

        #endregion

        #region Fields

        private InfoByte[] _info;
        private Entry<TValue>[] _entries;
        private uint _maxlookups;
        private readonly double _loadFactor;
        private const uint _multiplier = 0x9E3779B9; // 2654435769; 
        private int _shift = 32;
        private uint _pslLimitor;

        #endregion

        #region Constructor

        /// <summary>
        /// Initializes a new instance of class.
        /// </summary>
        /// <param name="length">The length.</param>
        /// <param name="loadFactor">The load factor.</param>
        public Map(uint length = 16, double loadFactor = 0.95d)
        {
            //default length is 16
            _maxlookups = length == 0 ? 16 : length;
            _loadFactor = loadFactor;

            var size = NextPow2(_maxlookups);
            _pslLimitor = PslLimit(size);

            _shift = _shift - (int)Log2(_maxlookups) + 1;

            //_values = new TValue[size + _pslLimitor];
            _entries = new Entry<TValue>[size + _pslLimitor];
            _info = new InfoByte[size + _pslLimitor];
        }

        #endregion

        #region Public Methods

        /// <summary>
        /// Inserts the specified value.
        /// </summary>
        /// <param name="key">The key.</param>
        /// <param name="value">The value.</param>
        /// <returns></returns>
        [MethodImpl(256)]
        public bool Emplace(TKey key, TValue value)
        {
            if ((double)Count / _maxlookups > _loadFactor || Count >= _maxlookups)
            {
                Resize();
            }

            int hashcode = key.GetHashCode();
            uint index = (uint)hashcode * _multiplier >> _shift;

            // validate if the key is unique
            if (KeyExists(index, hashcode))
            {
                return false;
            }

            return EmplaceNew(value, ref index, hashcode);
        }

        /// <summary>
        /// Gets the value with the corresponding key
        /// </summary>
        /// <param name="key">The key.</param>
        /// <param name="value">The value.</param>
        /// <returns></returns>
        [MethodImpl(256)]
        public bool Get(TKey key, out TValue value)
        {
            var hashcode = key.GetHashCode();
            uint index = (uint)hashcode * _multiplier >> _shift;

            var info = _info[index];
            if (info.IsEmpty())
            {
                value = default;
                return false;
            }

            int offset = (int)index + info.Offset;

            for (; offset >= index; offset -= 2)
            {
                //unroll loop twice, 3x didnt add anything 
                var entry = _entries[offset];
                if (entry.Key == hashcode)
                {
                    value = entry.Value;
                    return true;
                }

                if (offset == 0)
                {
                    break;
                }

                entry = _entries[offset - 1]; //1
                if (entry.Key == hashcode)
                {
                    value = entry.Value;
                    return true;
                }
            }

            value = default;
            return default;
        }

        /// <summary>
        /// update the entry
        /// </summary>
        [MethodImpl(256)]
        public bool Update(TKey key, TValue value)
        {
            var hashcode = key.GetHashCode();
            uint index = (uint)hashcode * _multiplier >> _shift;

            var info = _info[index];
            if (info.IsEmpty())
            {
                return false;
            }

            int offset = (int)index + info.Offset;

            for (; offset >= index; offset -= 2)
            {
                var entry = _entries[offset];
                if (entry.Key == hashcode)
                {
                    _entries[offset].Value = value;
                    return true;
                }

                if (offset == 0)
                {
                    break;
                }

                entry = _entries[offset - 1];
                if (entry.Key == hashcode)
                {
                    _entries[offset].Value = value;
                    return true;
                }
            }

            return default;
        }

        ///// <summary>
        ///// Removes the current entry using a backshift removal
        ///// </summary>
        [MethodImpl(256)]
        public bool Remove(TKey key)
        {
            uint hashcode = (uint)key.GetHashCode();
            uint index = hashcode * _multiplier >> _shift;

            var info = _info[index];
            if (info.IsEmpty())
            {
                //key not found 
                return false;
            }

            int idx = -1;

            //delete entry
            int offset = (int)index + info.Offset;
            byte psl = 0;
            for (; offset >= index; offset -= 2)
            {
                var entry = _entries[offset];
                if (entry.Key == hashcode)
                {
                    //romove entry from list
                    psl = _info[offset].Psl;
                    _entries[offset] = default;
                    idx = offset;

                    //update info
                    --info.Offset;
                    _info[index] = info;
                    --Count;

                    break;
                }

                if (offset == 0)
                {
                    break;
                }

                entry = _entries[offset - 1];
                if (entry.Key == hashcode)
                {
                    //romove entry from list
                    psl = _info[offset - 1].Psl;
                    _entries[offset - 1] = default;
                    idx = offset - 1;

                    //update info
                    --info.Offset;
                    _info[index] = info;
                    --Count;

                    break;
                }
            }

            if (idx == -1)
            {
                //abort removal
                return false;
            }

            var bounds = _maxlookups + _pslLimitor - 1;

            for (; idx < bounds; ++idx)
            {
                info = _info[idx + 1];

                if (info.IsEmpty())
                {
                    return true;
                }

                if (info.Psl == 0)
                {
                    return true;
                }

                if (info.Psl >= psl)
                {
                    //  _info[idx - psl].Offset = psl;

                    //decrease psl
                    --info.Psl;

                    swap(ref info, ref _info[idx]);
                    swap(ref _entries[idx + 1], ref _entries[idx]);

                    //clear entry
                    info = default;
                    _info[idx + 1] = info;
                }
                else
                {
                    return true;
                }
            }

            return false;
        }

        [MethodImpl(256)]
        public bool ContainsKey(TKey key)
        {
            var hashcode = key.GetHashCode();
            uint index = (uint)hashcode * _multiplier >> _shift;

            var info = _info[index];
            if (info.IsEmpty())
            {
                //slot is  empty
                return false;
            }

            int offset = (int)index + info.Offset;

            for (; offset >= index; offset -= 2)
            {
                var entry = _entries[offset];
                if (entry.Key == hashcode)
                {
                    return true;
                }

                if (offset == 0)
                {
                    break;
                }

                entry = _entries[offset - 1];
                if (entry.Key == hashcode)
                {
                    return true;
                }
            }

            return false;
        }

        /// <summary>
        /// Gets all values stored in this hashmap
        /// </summary>
        /// <returns></returns>
        public IEnumerable<TValue> Values()
        {
            for (var index = 0; index < _info.Length; ++index)
            {
                var info = _info[index];
                if (!info.IsEmpty())
                {
                    yield return _entries[index].Value;
                }
            }
        }

        /// <summary>
        /// Gets all keys stored in this hashmap
        /// </summary>
        /// <returns></returns>
        public IEnumerable<int> Keys()
        {
            for (var index = 0; index < _info.Length; ++index)
            {
                var info = _info[index];
                if (!info.IsEmpty())
                {
                    yield return _entries[index].Key;
                }
            }
        }

        /// <summary>
        /// Copies entries from one map to another
        /// </summary>
        /// <param name="map">The map.</param>
        public void CopyTo(Map<TKey, TValue> map)
        {
            for (var i = 0; i < map.Count; i++)
            {
                var info = map._info[i];
                if (info.IsEmpty())
                {
                    continue;
                }

                var entry = map._entries[i];
             
                EmplaceInternal(entry.Key, entry.Value);
            }
        }

        /// <summary>
        /// Gets or sets the <see cref="TValue"/> with the specified key.
        /// </summary>
        /// <value>
        /// The <see cref="TValue"/>.
        /// </value>
        /// <param name="key">The key.</param>
        /// <returns></returns>
        /// <exception cref="KeyNotFoundException">
        /// Unable to find entry - {key.GetType().FullName} key - {key.GetHashCode()}
        /// or
        /// Unable to find entry - {key.GetType().FullName} key - {key.GetHashCode()}
        /// </exception>
        public TValue this[TKey key]
        {
            get
            {
                if (Get(key, out var result))
                {
                    return result;
                }

                throw new KeyNotFoundException($"Unable to find entry - {key.GetType().FullName} key - {key.GetHashCode()}");
            }
            set
            {
                if (!Update(key, value))
                {
                    throw new KeyNotFoundException($"Unable to find entry - {key.GetType().FullName} key - {key.GetHashCode()}");
                }
            }
        }

        #endregion

        #region Private Methods

        /// <summary>
        /// Emplaces a new entry without checking for key existence
        /// </summary>
        /// <param name="value">The value.</param>
        /// <param name="index">The index.</param>
        /// <param name="hashcode">The hashcode.</param>
        /// <returns></returns>
        [MethodImpl(256)]
        private bool EmplaceNew(TValue value, ref uint index, int hashcode)
        {
            _info[index].Offset = 0;

            var infoByte = _info[index];
            if (infoByte.IsEmpty())
            {
                infoByte.Psl = 0;

                _entries[index].Value = value;
                _entries[index].Key = hashcode;

                _info[index] = infoByte;
                ++Count;
                return true;
            }

            InfoByte insertableInfo = default;
            Entry<TValue> insertableEntry = default;

            byte psl = 1;
            ++index;

            insertableEntry.Value = value;
            insertableEntry.Key = hashcode;

            insertableInfo.Offset = 0;
            insertableInfo.Psl = 0; // set not empty

            for (; ; ++psl, ++index)
            {
                infoByte = _info[index];
                if (infoByte.IsEmpty())
                {
                    insertableInfo.Psl = psl;
                    //calculate the offset from it's original position
                    _info[index - psl].Offset = psl;
                    _info[index] = insertableInfo;
                    _entries[index] = insertableEntry;
                    ++Count;
                    return true;
                }

                if (psl > infoByte.Psl)
                {
                    insertableInfo.Psl = psl;
                    swap(ref insertableInfo, ref _info[index]);
                    swap(ref insertableEntry, ref _entries[index]);

                    //calculate the offset from it's original position
                    _info[index - psl].Offset = psl;
                    psl = insertableInfo.Psl;
                }

                if (psl == _pslLimitor)
                {
                    Resize();
                    var idx = (uint)insertableEntry.Key * _multiplier >> _shift;
                    EmplaceNew(insertableEntry.Value, ref idx, insertableEntry.Key);
                }
            }
        }

        ///// <summary>
        ///// Find if key exists in the map
        ///// </summary>
        ///// <param name="index">The index.</param>
        ///// <param name="hashcode">The hashcode.</param>
        ///// <returns></returns>
        [MethodImpl(256)]
        private bool KeyExists(uint index, int hashcode)
        {
            var info = _info[index];
            if (info.IsEmpty())
            {
                //slot is empty
                return false;
            }

            int offset = (int)index + info.Offset;

            for (; offset >= index; offset -= 2)
            {
                var entry = _entries[offset];
                if (entry.Key == hashcode)
                {
                    return true;
                }

                if (offset == 0)
                {
                    return false;
                }

                entry = _entries[offset - 1];
                if (entry.Key == hashcode)
                {
                    return true;
                }
            }

            return false;
        }


        /// <summary>
        /// Swaps the specified x.
        /// </summary>
        /// <param name="x">The x.</param>
        /// <param name="y">The y.</param>
        private void swap(ref InfoByte x, ref InfoByte y)
        {
            var tmp = x;

            x.Psl = y.Psl;
            y.Psl = tmp.Psl;
        }

        /// <summary>
        /// Swaps the specified x.
        /// </summary>
        /// <param name="x">The x.</param>
        /// <param name="y">The y.</param>
        private void swap(ref Entry<TValue> x, ref Entry<TValue> y)
        {
            var tmp = x;

            x = y;
            y = tmp;
        }

        /// <summary>
        /// PSLs the limit.
        /// </summary>
        /// <param name="size">The size.</param>
        /// <returns></returns>
        [MethodImpl(256)]
        private uint PslLimit(uint size)
        {
            switch (size)
            {
                case 16: return 5;
                case 32: return 8;
                case 64: return 10;
                case 128: return 15;
                case 256: return 20;
                case 512: return 25;
                case 1024: return 30;
                case 2048: return 35;
                case 4096: return 40;
                case 8192: return 50;
                case 16384: return 60;
                case 32768: return 65;
                case 65536: return 70;
                case 131072: return 75;
                case 262144: return 80;
                case 524288: return 85;
                case 1048576: return 90;
                case 2097152: return 94;
                case 4194304: return 98;
                case 8388608: return 102;
                case 16777216: return 104;
                case 33554432: return 108;
                case 67108864: return 112;
                case 134217728: return 116;
                case 268435456: return 120;
                case 536870912: return 124;
                default: return 10;
            }
        }

        /// <summary>
        /// Resizes this instance.
        /// </summary>
        [MethodImpl(256)]
        private void Resize()
        {
            _shift--;
            _maxlookups = NextPow2(_maxlookups + 1);

            var oldEntries = new Entry<TValue>[_entries.Length];
            Array.Copy(_entries, oldEntries, _entries.Length);

            var oldInfo = new InfoByte[_info.Length];
            Array.Copy(_info, oldInfo, _info.Length);

            _pslLimitor = PslLimit(_maxlookups);

            _entries = new Entry<TValue>[_maxlookups + _pslLimitor];
            _info = new InfoByte[_maxlookups + _pslLimitor];

            Count = 0;

            for (var i = 0; i < oldInfo.Length; i++)
            {
                var info = oldInfo[i];
                if (info.IsEmpty())
                {
                    continue;
                }

                var entry = oldEntries[i];
                uint index = (uint)entry.Key * _multiplier >> _shift;
                EmplaceNew(entry.Value, ref index, entry.Key);
            }
        }

        /// <summary>
        /// Inserts the specified value.
        /// </summary>
        /// <param name="key">The key.</param>
        /// <param name="value">The value.</param>
        /// <returns></returns>
        [MethodImpl(256)]
        private bool EmplaceInternal(int key, TValue value)
        {
            if ((double)Count / _maxlookups > _loadFactor || Count >= _maxlookups)
            {
                Resize();
            }
           
            uint index = (uint)key * _multiplier >> _shift;

            // validate if the key is unique
            if (KeyExists(index, key))
            {
                return false;
            }

            return EmplaceNew(value, ref index, key);
        }

        /// <summary>
        /// calculates next power of 2
        /// </summary>
        /// <param name="c">The c.</param>
        /// <returns></returns>
        private static uint NextPow2(uint c)
        {
            c--;
            c |= c >> 1;
            c |= c >> 2;
            c |= c >> 4;
            c |= c >> 8;
            c |= c >> 16;
            return ++c;
        }

        // used for set checking operations (using enumerables) that rely on counting
        private static uint Log2(uint value)
        {
            uint c = 0;
            while (value > 0)
            {
                c++;
                value >>= 1;
            }

            return c;
        }

        #endregion
    }
}
<|MERGE_RESOLUTION|>--- conflicted
+++ resolved
@@ -1,705 +1,701 @@
-<<<<<<< HEAD
-﻿﻿using System;
-=======
-﻿using System;
->>>>>>> c38aa09d
-using System.Collections.Generic;
-using System.Runtime.CompilerServices;
-using Faster.Core;
-
-namespace Faster
-{
-    /// <summary>
-    ///   This hashmap is heavily optimized to be used with numerical keys 
-    ///   And is alot faster than GneericMap which allows all sorts of keys :)
-    /// 
-    /// This hashmap uses the following
-    /// - Open addressing
-    /// - Uses linear probing
-    /// - Robing hood hash
-    /// - Upper limit on the probe sequence lenght(psl) which is Log2(size)
-    /// - fixed uint key in order not having to call GetHashCode() which is an override... and overrides are not ideal in terms of performance
-    /// - fibonacci hashing
-    /// </summary>
-    public class Map<TKey, TValue> where TKey : unmanaged, IComparable, IEquatable<TKey>
-    {
-        #region properties
-
-        /// <summary>
-        /// Gets or sets how many elements are stored in the map
-        /// </summary>
-        /// <value>
-        /// The entry count.
-        /// </value>
-        public uint Count { get; private set; }
-
-        /// <summary>
-        /// Gets the size of the map
-        /// </summary>
-        /// <value>
-        /// The size.
-        /// </value>
-        public uint Size => (uint)_entries.Length;
-
-        #endregion
-
-        #region Fields
-
-        private InfoByte[] _info;
-        private Entry<TValue>[] _entries;
-        private uint _maxlookups;
-        private readonly double _loadFactor;
-        private const uint _multiplier = 0x9E3779B9; // 2654435769; 
-        private int _shift = 32;
-        private uint _pslLimitor;
-
-        #endregion
-
-        #region Constructor
-
-        /// <summary>
-        /// Initializes a new instance of class.
-        /// </summary>
-        /// <param name="length">The length.</param>
-        /// <param name="loadFactor">The load factor.</param>
-        public Map(uint length = 16, double loadFactor = 0.95d)
-        {
-            //default length is 16
-            _maxlookups = length == 0 ? 16 : length;
-            _loadFactor = loadFactor;
-
-            var size = NextPow2(_maxlookups);
-            _pslLimitor = PslLimit(size);
-
-            _shift = _shift - (int)Log2(_maxlookups) + 1;
-
-            //_values = new TValue[size + _pslLimitor];
-            _entries = new Entry<TValue>[size + _pslLimitor];
-            _info = new InfoByte[size + _pslLimitor];
-        }
-
-        #endregion
-
-        #region Public Methods
-
-        /// <summary>
-        /// Inserts the specified value.
-        /// </summary>
-        /// <param name="key">The key.</param>
-        /// <param name="value">The value.</param>
-        /// <returns></returns>
-        [MethodImpl(256)]
-        public bool Emplace(TKey key, TValue value)
-        {
-            if ((double)Count / _maxlookups > _loadFactor || Count >= _maxlookups)
-            {
-                Resize();
-            }
-
-            int hashcode = key.GetHashCode();
-            uint index = (uint)hashcode * _multiplier >> _shift;
-
-            // validate if the key is unique
-            if (KeyExists(index, hashcode))
-            {
-                return false;
-            }
-
-            return EmplaceNew(value, ref index, hashcode);
-        }
-
-        /// <summary>
-        /// Gets the value with the corresponding key
-        /// </summary>
-        /// <param name="key">The key.</param>
-        /// <param name="value">The value.</param>
-        /// <returns></returns>
-        [MethodImpl(256)]
-        public bool Get(TKey key, out TValue value)
-        {
-            var hashcode = key.GetHashCode();
-            uint index = (uint)hashcode * _multiplier >> _shift;
-
-            var info = _info[index];
-            if (info.IsEmpty())
-            {
-                value = default;
-                return false;
-            }
-
-            int offset = (int)index + info.Offset;
-
-            for (; offset >= index; offset -= 2)
-            {
-                //unroll loop twice, 3x didnt add anything 
-                var entry = _entries[offset];
-                if (entry.Key == hashcode)
-                {
-                    value = entry.Value;
-                    return true;
-                }
-
-                if (offset == 0)
-                {
-                    break;
-                }
-
-                entry = _entries[offset - 1]; //1
-                if (entry.Key == hashcode)
-                {
-                    value = entry.Value;
-                    return true;
-                }
-            }
-
-            value = default;
-            return default;
-        }
-
-        /// <summary>
-        /// update the entry
-        /// </summary>
-        [MethodImpl(256)]
-        public bool Update(TKey key, TValue value)
-        {
-            var hashcode = key.GetHashCode();
-            uint index = (uint)hashcode * _multiplier >> _shift;
-
-            var info = _info[index];
-            if (info.IsEmpty())
-            {
-                return false;
-            }
-
-            int offset = (int)index + info.Offset;
-
-            for (; offset >= index; offset -= 2)
-            {
-                var entry = _entries[offset];
-                if (entry.Key == hashcode)
-                {
-                    _entries[offset].Value = value;
-                    return true;
-                }
-
-                if (offset == 0)
-                {
-                    break;
-                }
-
-                entry = _entries[offset - 1];
-                if (entry.Key == hashcode)
-                {
-                    _entries[offset].Value = value;
-                    return true;
-                }
-            }
-
-            return default;
-        }
-
-        ///// <summary>
-        ///// Removes the current entry using a backshift removal
-        ///// </summary>
-        [MethodImpl(256)]
-        public bool Remove(TKey key)
-        {
-            uint hashcode = (uint)key.GetHashCode();
-            uint index = hashcode * _multiplier >> _shift;
-
-            var info = _info[index];
-            if (info.IsEmpty())
-            {
-                //key not found 
-                return false;
-            }
-
-            int idx = -1;
-
-            //delete entry
-            int offset = (int)index + info.Offset;
-            byte psl = 0;
-            for (; offset >= index; offset -= 2)
-            {
-                var entry = _entries[offset];
-                if (entry.Key == hashcode)
-                {
-                    //romove entry from list
-                    psl = _info[offset].Psl;
-                    _entries[offset] = default;
-                    idx = offset;
-
-                    //update info
-                    --info.Offset;
-                    _info[index] = info;
-                    --Count;
-
-                    break;
-                }
-
-                if (offset == 0)
-                {
-                    break;
-                }
-
-                entry = _entries[offset - 1];
-                if (entry.Key == hashcode)
-                {
-                    //romove entry from list
-                    psl = _info[offset - 1].Psl;
-                    _entries[offset - 1] = default;
-                    idx = offset - 1;
-
-                    //update info
-                    --info.Offset;
-                    _info[index] = info;
-                    --Count;
-
-                    break;
-                }
-            }
-
-            if (idx == -1)
-            {
-                //abort removal
-                return false;
-            }
-
-            var bounds = _maxlookups + _pslLimitor - 1;
-
-            for (; idx < bounds; ++idx)
-            {
-                info = _info[idx + 1];
-
-                if (info.IsEmpty())
-                {
-                    return true;
-                }
-
-                if (info.Psl == 0)
-                {
-                    return true;
-                }
-
-                if (info.Psl >= psl)
-                {
-                    //  _info[idx - psl].Offset = psl;
-
-                    //decrease psl
-                    --info.Psl;
-
-                    swap(ref info, ref _info[idx]);
-                    swap(ref _entries[idx + 1], ref _entries[idx]);
-
-                    //clear entry
-                    info = default;
-                    _info[idx + 1] = info;
-                }
-                else
-                {
-                    return true;
-                }
-            }
-
-            return false;
-        }
-
-        [MethodImpl(256)]
-        public bool ContainsKey(TKey key)
-        {
-            var hashcode = key.GetHashCode();
-            uint index = (uint)hashcode * _multiplier >> _shift;
-
-            var info = _info[index];
-            if (info.IsEmpty())
-            {
-                //slot is  empty
-                return false;
-            }
-
-            int offset = (int)index + info.Offset;
-
-            for (; offset >= index; offset -= 2)
-            {
-                var entry = _entries[offset];
-                if (entry.Key == hashcode)
-                {
-                    return true;
-                }
-
-                if (offset == 0)
-                {
-                    break;
-                }
-
-                entry = _entries[offset - 1];
-                if (entry.Key == hashcode)
-                {
-                    return true;
-                }
-            }
-
-            return false;
-        }
-
-        /// <summary>
-        /// Gets all values stored in this hashmap
-        /// </summary>
-        /// <returns></returns>
-        public IEnumerable<TValue> Values()
-        {
-            for (var index = 0; index < _info.Length; ++index)
-            {
-                var info = _info[index];
-                if (!info.IsEmpty())
-                {
-                    yield return _entries[index].Value;
-                }
-            }
-        }
-
-        /// <summary>
-        /// Gets all keys stored in this hashmap
-        /// </summary>
-        /// <returns></returns>
-        public IEnumerable<int> Keys()
-        {
-            for (var index = 0; index < _info.Length; ++index)
-            {
-                var info = _info[index];
-                if (!info.IsEmpty())
-                {
-                    yield return _entries[index].Key;
-                }
-            }
-        }
-
-        /// <summary>
-        /// Copies entries from one map to another
-        /// </summary>
-        /// <param name="map">The map.</param>
-        public void CopyTo(Map<TKey, TValue> map)
-        {
-            for (var i = 0; i < map.Count; i++)
-            {
-                var info = map._info[i];
-                if (info.IsEmpty())
-                {
-                    continue;
-                }
-
-                var entry = map._entries[i];
-             
-                EmplaceInternal(entry.Key, entry.Value);
-            }
-        }
-
-        /// <summary>
-        /// Gets or sets the <see cref="TValue"/> with the specified key.
-        /// </summary>
-        /// <value>
-        /// The <see cref="TValue"/>.
-        /// </value>
-        /// <param name="key">The key.</param>
-        /// <returns></returns>
-        /// <exception cref="KeyNotFoundException">
-        /// Unable to find entry - {key.GetType().FullName} key - {key.GetHashCode()}
-        /// or
-        /// Unable to find entry - {key.GetType().FullName} key - {key.GetHashCode()}
-        /// </exception>
-        public TValue this[TKey key]
-        {
-            get
-            {
-                if (Get(key, out var result))
-                {
-                    return result;
-                }
-
-                throw new KeyNotFoundException($"Unable to find entry - {key.GetType().FullName} key - {key.GetHashCode()}");
-            }
-            set
-            {
-                if (!Update(key, value))
-                {
-                    throw new KeyNotFoundException($"Unable to find entry - {key.GetType().FullName} key - {key.GetHashCode()}");
-                }
-            }
-        }
-
-        #endregion
-
-        #region Private Methods
-
-        /// <summary>
-        /// Emplaces a new entry without checking for key existence
-        /// </summary>
-        /// <param name="value">The value.</param>
-        /// <param name="index">The index.</param>
-        /// <param name="hashcode">The hashcode.</param>
-        /// <returns></returns>
-        [MethodImpl(256)]
-        private bool EmplaceNew(TValue value, ref uint index, int hashcode)
-        {
-            _info[index].Offset = 0;
-
-            var infoByte = _info[index];
-            if (infoByte.IsEmpty())
-            {
-                infoByte.Psl = 0;
-
-                _entries[index].Value = value;
-                _entries[index].Key = hashcode;
-
-                _info[index] = infoByte;
-                ++Count;
-                return true;
-            }
-
-            InfoByte insertableInfo = default;
-            Entry<TValue> insertableEntry = default;
-
-            byte psl = 1;
-            ++index;
-
-            insertableEntry.Value = value;
-            insertableEntry.Key = hashcode;
-
-            insertableInfo.Offset = 0;
-            insertableInfo.Psl = 0; // set not empty
-
-            for (; ; ++psl, ++index)
-            {
-                infoByte = _info[index];
-                if (infoByte.IsEmpty())
-                {
-                    insertableInfo.Psl = psl;
-                    //calculate the offset from it's original position
-                    _info[index - psl].Offset = psl;
-                    _info[index] = insertableInfo;
-                    _entries[index] = insertableEntry;
-                    ++Count;
-                    return true;
-                }
-
-                if (psl > infoByte.Psl)
-                {
-                    insertableInfo.Psl = psl;
-                    swap(ref insertableInfo, ref _info[index]);
-                    swap(ref insertableEntry, ref _entries[index]);
-
-                    //calculate the offset from it's original position
-                    _info[index - psl].Offset = psl;
-                    psl = insertableInfo.Psl;
-                }
-
-                if (psl == _pslLimitor)
-                {
-                    Resize();
-                    var idx = (uint)insertableEntry.Key * _multiplier >> _shift;
-                    EmplaceNew(insertableEntry.Value, ref idx, insertableEntry.Key);
-                }
-            }
-        }
-
-        ///// <summary>
-        ///// Find if key exists in the map
-        ///// </summary>
-        ///// <param name="index">The index.</param>
-        ///// <param name="hashcode">The hashcode.</param>
-        ///// <returns></returns>
-        [MethodImpl(256)]
-        private bool KeyExists(uint index, int hashcode)
-        {
-            var info = _info[index];
-            if (info.IsEmpty())
-            {
-                //slot is empty
-                return false;
-            }
-
-            int offset = (int)index + info.Offset;
-
-            for (; offset >= index; offset -= 2)
-            {
-                var entry = _entries[offset];
-                if (entry.Key == hashcode)
-                {
-                    return true;
-                }
-
-                if (offset == 0)
-                {
-                    return false;
-                }
-
-                entry = _entries[offset - 1];
-                if (entry.Key == hashcode)
-                {
-                    return true;
-                }
-            }
-
-            return false;
-        }
-
-
-        /// <summary>
-        /// Swaps the specified x.
-        /// </summary>
-        /// <param name="x">The x.</param>
-        /// <param name="y">The y.</param>
-        private void swap(ref InfoByte x, ref InfoByte y)
-        {
-            var tmp = x;
-
-            x.Psl = y.Psl;
-            y.Psl = tmp.Psl;
-        }
-
-        /// <summary>
-        /// Swaps the specified x.
-        /// </summary>
-        /// <param name="x">The x.</param>
-        /// <param name="y">The y.</param>
-        private void swap(ref Entry<TValue> x, ref Entry<TValue> y)
-        {
-            var tmp = x;
-
-            x = y;
-            y = tmp;
-        }
-
-        /// <summary>
-        /// PSLs the limit.
-        /// </summary>
-        /// <param name="size">The size.</param>
-        /// <returns></returns>
-        [MethodImpl(256)]
-        private uint PslLimit(uint size)
-        {
-            switch (size)
-            {
-                case 16: return 5;
-                case 32: return 8;
-                case 64: return 10;
-                case 128: return 15;
-                case 256: return 20;
-                case 512: return 25;
-                case 1024: return 30;
-                case 2048: return 35;
-                case 4096: return 40;
-                case 8192: return 50;
-                case 16384: return 60;
-                case 32768: return 65;
-                case 65536: return 70;
-                case 131072: return 75;
-                case 262144: return 80;
-                case 524288: return 85;
-                case 1048576: return 90;
-                case 2097152: return 94;
-                case 4194304: return 98;
-                case 8388608: return 102;
-                case 16777216: return 104;
-                case 33554432: return 108;
-                case 67108864: return 112;
-                case 134217728: return 116;
-                case 268435456: return 120;
-                case 536870912: return 124;
-                default: return 10;
-            }
-        }
-
-        /// <summary>
-        /// Resizes this instance.
-        /// </summary>
-        [MethodImpl(256)]
-        private void Resize()
-        {
-            _shift--;
-            _maxlookups = NextPow2(_maxlookups + 1);
-
-            var oldEntries = new Entry<TValue>[_entries.Length];
-            Array.Copy(_entries, oldEntries, _entries.Length);
-
-            var oldInfo = new InfoByte[_info.Length];
-            Array.Copy(_info, oldInfo, _info.Length);
-
-            _pslLimitor = PslLimit(_maxlookups);
-
-            _entries = new Entry<TValue>[_maxlookups + _pslLimitor];
-            _info = new InfoByte[_maxlookups + _pslLimitor];
-
-            Count = 0;
-
-            for (var i = 0; i < oldInfo.Length; i++)
-            {
-                var info = oldInfo[i];
-                if (info.IsEmpty())
-                {
-                    continue;
-                }
-
-                var entry = oldEntries[i];
-                uint index = (uint)entry.Key * _multiplier >> _shift;
-                EmplaceNew(entry.Value, ref index, entry.Key);
-            }
-        }
-
-        /// <summary>
-        /// Inserts the specified value.
-        /// </summary>
-        /// <param name="key">The key.</param>
-        /// <param name="value">The value.</param>
-        /// <returns></returns>
-        [MethodImpl(256)]
-        private bool EmplaceInternal(int key, TValue value)
-        {
-            if ((double)Count / _maxlookups > _loadFactor || Count >= _maxlookups)
-            {
-                Resize();
-            }
-           
-            uint index = (uint)key * _multiplier >> _shift;
-
-            // validate if the key is unique
-            if (KeyExists(index, key))
-            {
-                return false;
-            }
-
-            return EmplaceNew(value, ref index, key);
-        }
-
-        /// <summary>
-        /// calculates next power of 2
-        /// </summary>
-        /// <param name="c">The c.</param>
-        /// <returns></returns>
-        private static uint NextPow2(uint c)
-        {
-            c--;
-            c |= c >> 1;
-            c |= c >> 2;
-            c |= c >> 4;
-            c |= c >> 8;
-            c |= c >> 16;
-            return ++c;
-        }
-
-        // used for set checking operations (using enumerables) that rely on counting
-        private static uint Log2(uint value)
-        {
-            uint c = 0;
-            while (value > 0)
-            {
-                c++;
-                value >>= 1;
-            }
-
-            return c;
-        }
-
-        #endregion
-    }
-}
+using System;
+using System.Collections.Generic;
+using System.Runtime.CompilerServices;
+using Faster.Core;
+
+namespace Faster
+{
+    /// <summary>
+    ///   This hashmap is heavily optimized to be used with numerical keys 
+    ///   And is alot faster than GneericMap which allows all sorts of keys :)
+    /// 
+    /// This hashmap uses the following
+    /// - Open addressing
+    /// - Uses linear probing
+    /// - Robing hood hash
+    /// - Upper limit on the probe sequence lenght(psl) which is Log2(size)
+    /// - fixed uint key in order not having to call GetHashCode() which is an override... and overrides are not ideal in terms of performance
+    /// - fibonacci hashing
+    /// </summary>
+    public class Map<TKey, TValue> where TKey : unmanaged, IComparable, IEquatable<TKey>
+    {
+        #region properties
+
+        /// <summary>
+        /// Gets or sets how many elements are stored in the map
+        /// </summary>
+        /// <value>
+        /// The entry count.
+        /// </value>
+        public uint Count { get; private set; }
+
+        /// <summary>
+        /// Gets the size of the map
+        /// </summary>
+        /// <value>
+        /// The size.
+        /// </value>
+        public uint Size => (uint)_entries.Length;
+
+        #endregion
+
+        #region Fields
+
+        private InfoByte[] _info;
+        private Entry<TValue>[] _entries;
+        private uint _maxlookups;
+        private readonly double _loadFactor;
+        private const uint _multiplier = 0x9E3779B9; // 2654435769; 
+        private int _shift = 32;
+        private uint _pslLimitor;
+
+        #endregion
+
+        #region Constructor
+
+        /// <summary>
+        /// Initializes a new instance of class.
+        /// </summary>
+        /// <param name="length">The length.</param>
+        /// <param name="loadFactor">The load factor.</param>
+        public Map(uint length = 16, double loadFactor = 0.95d)
+        {
+            //default length is 16
+            _maxlookups = length == 0 ? 16 : length;
+            _loadFactor = loadFactor;
+
+            var size = NextPow2(_maxlookups);
+            _pslLimitor = PslLimit(size);
+
+            _shift = _shift - (int)Log2(_maxlookups) + 1;
+
+            //_values = new TValue[size + _pslLimitor];
+            _entries = new Entry<TValue>[size + _pslLimitor];
+            _info = new InfoByte[size + _pslLimitor];
+        }
+
+        #endregion
+
+        #region Public Methods
+
+        /// <summary>
+        /// Inserts the specified value.
+        /// </summary>
+        /// <param name="key">The key.</param>
+        /// <param name="value">The value.</param>
+        /// <returns></returns>
+        [MethodImpl(256)]
+        public bool Emplace(TKey key, TValue value)
+        {
+            if ((double)Count / _maxlookups > _loadFactor || Count >= _maxlookups)
+            {
+                Resize();
+            }
+
+            int hashcode = key.GetHashCode();
+            uint index = (uint)hashcode * _multiplier >> _shift;
+
+            // validate if the key is unique
+            if (KeyExists(index, hashcode))
+            {
+                return false;
+            }
+
+            return EmplaceNew(value, ref index, hashcode);
+        }
+
+        /// <summary>
+        /// Gets the value with the corresponding key
+        /// </summary>
+        /// <param name="key">The key.</param>
+        /// <param name="value">The value.</param>
+        /// <returns></returns>
+        [MethodImpl(256)]
+        public bool Get(TKey key, out TValue value)
+        {
+            var hashcode = key.GetHashCode();
+            uint index = (uint)hashcode * _multiplier >> _shift;
+
+            var info = _info[index];
+            if (info.IsEmpty())
+            {
+                value = default;
+                return false;
+            }
+
+            int offset = (int)index + info.Offset;
+
+            for (; offset >= index; offset -= 2)
+            {
+                //unroll loop twice, 3x didnt add anything 
+                var entry = _entries[offset];
+                if (entry.Key == hashcode)
+                {
+                    value = entry.Value;
+                    return true;
+                }
+
+                if (offset == 0)
+                {
+                    break;
+                }
+
+                entry = _entries[offset - 1]; //1
+                if (entry.Key == hashcode)
+                {
+                    value = entry.Value;
+                    return true;
+                }
+            }
+
+            value = default;
+            return default;
+        }
+
+        /// <summary>
+        /// update the entry
+        /// </summary>
+        [MethodImpl(256)]
+        public bool Update(TKey key, TValue value)
+        {
+            var hashcode = key.GetHashCode();
+            uint index = (uint)hashcode * _multiplier >> _shift;
+
+            var info = _info[index];
+            if (info.IsEmpty())
+            {
+                return false;
+            }
+
+            int offset = (int)index + info.Offset;
+
+            for (; offset >= index; offset -= 2)
+            {
+                var entry = _entries[offset];
+                if (entry.Key == hashcode)
+                {
+                    _entries[offset].Value = value;
+                    return true;
+                }
+
+                if (offset == 0)
+                {
+                    break;
+                }
+
+                entry = _entries[offset - 1];
+                if (entry.Key == hashcode)
+                {
+                    _entries[offset].Value = value;
+                    return true;
+                }
+            }
+
+            return default;
+        }
+
+        ///// <summary>
+        ///// Removes the current entry using a backshift removal
+        ///// </summary>
+        [MethodImpl(256)]
+        public bool Remove(TKey key)
+        {
+            uint hashcode = (uint)key.GetHashCode();
+            uint index = hashcode * _multiplier >> _shift;
+
+            var info = _info[index];
+            if (info.IsEmpty())
+            {
+                //key not found 
+                return false;
+            }
+
+            int idx = -1;
+
+            //delete entry
+            int offset = (int)index + info.Offset;
+            byte psl = 0;
+            for (; offset >= index; offset -= 2)
+            {
+                var entry = _entries[offset];
+                if (entry.Key == hashcode)
+                {
+                    //romove entry from list
+                    psl = _info[offset].Psl;
+                    _entries[offset] = default;
+                    idx = offset;
+
+                    //update info
+                    --info.Offset;
+                    _info[index] = info;
+                    --Count;
+
+                    break;
+                }
+
+                if (offset == 0)
+                {
+                    break;
+                }
+
+                entry = _entries[offset - 1];
+                if (entry.Key == hashcode)
+                {
+                    //romove entry from list
+                    psl = _info[offset - 1].Psl;
+                    _entries[offset - 1] = default;
+                    idx = offset - 1;
+
+                    //update info
+                    --info.Offset;
+                    _info[index] = info;
+                    --Count;
+
+                    break;
+                }
+            }
+
+            if (idx == -1)
+            {
+                //abort removal
+                return false;
+            }
+
+            var bounds = _maxlookups + _pslLimitor - 1;
+
+            for (; idx < bounds; ++idx)
+            {
+                info = _info[idx + 1];
+
+                if (info.IsEmpty())
+                {
+                    return true;
+                }
+
+                if (info.Psl == 0)
+                {
+                    return true;
+                }
+
+                if (info.Psl >= psl)
+                {
+                    //  _info[idx - psl].Offset = psl;
+
+                    //decrease psl
+                    --info.Psl;
+
+                    swap(ref info, ref _info[idx]);
+                    swap(ref _entries[idx + 1], ref _entries[idx]);
+
+                    //clear entry
+                    info = default;
+                    _info[idx + 1] = info;
+                }
+                else
+                {
+                    return true;
+                }
+            }
+
+            return false;
+        }
+
+        [MethodImpl(256)]
+        public bool ContainsKey(TKey key)
+        {
+            var hashcode = key.GetHashCode();
+            uint index = (uint)hashcode * _multiplier >> _shift;
+
+            var info = _info[index];
+            if (info.IsEmpty())
+            {
+                //slot is  empty
+                return false;
+            }
+
+            int offset = (int)index + info.Offset;
+
+            for (; offset >= index; offset -= 2)
+            {
+                var entry = _entries[offset];
+                if (entry.Key == hashcode)
+                {
+                    return true;
+                }
+
+                if (offset == 0)
+                {
+                    break;
+                }
+
+                entry = _entries[offset - 1];
+                if (entry.Key == hashcode)
+                {
+                    return true;
+                }
+            }
+
+            return false;
+        }
+
+        /// <summary>
+        /// Gets all values stored in this hashmap
+        /// </summary>
+        /// <returns></returns>
+        public IEnumerable<TValue> Values()
+        {
+            for (var index = 0; index < _info.Length; ++index)
+            {
+                var info = _info[index];
+                if (!info.IsEmpty())
+                {
+                    yield return _entries[index].Value;
+                }
+            }
+        }
+
+        /// <summary>
+        /// Gets all keys stored in this hashmap
+        /// </summary>
+        /// <returns></returns>
+        public IEnumerable<int> Keys()
+        {
+            for (var index = 0; index < _info.Length; ++index)
+            {
+                var info = _info[index];
+                if (!info.IsEmpty())
+                {
+                    yield return _entries[index].Key;
+                }
+            }
+        }
+
+        /// <summary>
+        /// Copies entries from one map to another
+        /// </summary>
+        /// <param name="map">The map.</param>
+        public void CopyTo(Map<TKey, TValue> map)
+        {
+            for (var i = 0; i < map.Count; i++)
+            {
+                var info = map._info[i];
+                if (info.IsEmpty())
+                {
+                    continue;
+                }
+
+                var entry = map._entries[i];
+             
+                EmplaceInternal(entry.Key, entry.Value);
+            }
+        }
+
+        /// <summary>
+        /// Gets or sets the <see cref="TValue"/> with the specified key.
+        /// </summary>
+        /// <value>
+        /// The <see cref="TValue"/>.
+        /// </value>
+        /// <param name="key">The key.</param>
+        /// <returns></returns>
+        /// <exception cref="KeyNotFoundException">
+        /// Unable to find entry - {key.GetType().FullName} key - {key.GetHashCode()}
+        /// or
+        /// Unable to find entry - {key.GetType().FullName} key - {key.GetHashCode()}
+        /// </exception>
+        public TValue this[TKey key]
+        {
+            get
+            {
+                if (Get(key, out var result))
+                {
+                    return result;
+                }
+
+                throw new KeyNotFoundException($"Unable to find entry - {key.GetType().FullName} key - {key.GetHashCode()}");
+            }
+            set
+            {
+                if (!Update(key, value))
+                {
+                    throw new KeyNotFoundException($"Unable to find entry - {key.GetType().FullName} key - {key.GetHashCode()}");
+                }
+            }
+        }
+
+        #endregion
+
+        #region Private Methods
+
+        /// <summary>
+        /// Emplaces a new entry without checking for key existence
+        /// </summary>
+        /// <param name="value">The value.</param>
+        /// <param name="index">The index.</param>
+        /// <param name="hashcode">The hashcode.</param>
+        /// <returns></returns>
+        [MethodImpl(256)]
+        private bool EmplaceNew(TValue value, ref uint index, int hashcode)
+        {
+            _info[index].Offset = 0;
+
+            var infoByte = _info[index];
+            if (infoByte.IsEmpty())
+            {
+                infoByte.Psl = 0;
+
+                _entries[index].Value = value;
+                _entries[index].Key = hashcode;
+
+                _info[index] = infoByte;
+                ++Count;
+                return true;
+            }
+
+            InfoByte insertableInfo = default;
+            Entry<TValue> insertableEntry = default;
+
+            byte psl = 1;
+            ++index;
+
+            insertableEntry.Value = value;
+            insertableEntry.Key = hashcode;
+
+            insertableInfo.Offset = 0;
+            insertableInfo.Psl = 0; // set not empty
+
+            for (; ; ++psl, ++index)
+            {
+                infoByte = _info[index];
+                if (infoByte.IsEmpty())
+                {
+                    insertableInfo.Psl = psl;
+                    //calculate the offset from it's original position
+                    _info[index - psl].Offset = psl;
+                    _info[index] = insertableInfo;
+                    _entries[index] = insertableEntry;
+                    ++Count;
+                    return true;
+                }
+
+                if (psl > infoByte.Psl)
+                {
+                    insertableInfo.Psl = psl;
+                    swap(ref insertableInfo, ref _info[index]);
+                    swap(ref insertableEntry, ref _entries[index]);
+
+                    //calculate the offset from it's original position
+                    _info[index - psl].Offset = psl;
+                    psl = insertableInfo.Psl;
+                }
+
+                if (psl == _pslLimitor)
+                {
+                    Resize();
+                    var idx = (uint)insertableEntry.Key * _multiplier >> _shift;
+                    EmplaceNew(insertableEntry.Value, ref idx, insertableEntry.Key);
+                }
+            }
+        }
+
+        ///// <summary>
+        ///// Find if key exists in the map
+        ///// </summary>
+        ///// <param name="index">The index.</param>
+        ///// <param name="hashcode">The hashcode.</param>
+        ///// <returns></returns>
+        [MethodImpl(256)]
+        private bool KeyExists(uint index, int hashcode)
+        {
+            var info = _info[index];
+            if (info.IsEmpty())
+            {
+                //slot is empty
+                return false;
+            }
+
+            int offset = (int)index + info.Offset;
+
+            for (; offset >= index; offset -= 2)
+            {
+                var entry = _entries[offset];
+                if (entry.Key == hashcode)
+                {
+                    return true;
+                }
+
+                if (offset == 0)
+                {
+                    return false;
+                }
+
+                entry = _entries[offset - 1];
+                if (entry.Key == hashcode)
+                {
+                    return true;
+                }
+            }
+
+            return false;
+        }
+
+
+        /// <summary>
+        /// Swaps the specified x.
+        /// </summary>
+        /// <param name="x">The x.</param>
+        /// <param name="y">The y.</param>
+        private void swap(ref InfoByte x, ref InfoByte y)
+        {
+            var tmp = x;
+
+            x.Psl = y.Psl;
+            y.Psl = tmp.Psl;
+        }
+
+        /// <summary>
+        /// Swaps the specified x.
+        /// </summary>
+        /// <param name="x">The x.</param>
+        /// <param name="y">The y.</param>
+        private void swap(ref Entry<TValue> x, ref Entry<TValue> y)
+        {
+            var tmp = x;
+
+            x = y;
+            y = tmp;
+        }
+
+        /// <summary>
+        /// PSLs the limit.
+        /// </summary>
+        /// <param name="size">The size.</param>
+        /// <returns></returns>
+        [MethodImpl(256)]
+        private uint PslLimit(uint size)
+        {
+            switch (size)
+            {
+                case 16: return 5;
+                case 32: return 8;
+                case 64: return 10;
+                case 128: return 15;
+                case 256: return 20;
+                case 512: return 25;
+                case 1024: return 30;
+                case 2048: return 35;
+                case 4096: return 40;
+                case 8192: return 50;
+                case 16384: return 60;
+                case 32768: return 65;
+                case 65536: return 70;
+                case 131072: return 75;
+                case 262144: return 80;
+                case 524288: return 85;
+                case 1048576: return 90;
+                case 2097152: return 94;
+                case 4194304: return 98;
+                case 8388608: return 102;
+                case 16777216: return 104;
+                case 33554432: return 108;
+                case 67108864: return 112;
+                case 134217728: return 116;
+                case 268435456: return 120;
+                case 536870912: return 124;
+                default: return 10;
+            }
+        }
+
+        /// <summary>
+        /// Resizes this instance.
+        /// </summary>
+        [MethodImpl(256)]
+        private void Resize()
+        {
+            _shift--;
+            _maxlookups = NextPow2(_maxlookups + 1);
+
+            var oldEntries = new Entry<TValue>[_entries.Length];
+            Array.Copy(_entries, oldEntries, _entries.Length);
+
+            var oldInfo = new InfoByte[_info.Length];
+            Array.Copy(_info, oldInfo, _info.Length);
+
+            _pslLimitor = PslLimit(_maxlookups);
+
+            _entries = new Entry<TValue>[_maxlookups + _pslLimitor];
+            _info = new InfoByte[_maxlookups + _pslLimitor];
+
+            Count = 0;
+
+            for (var i = 0; i < oldInfo.Length; i++)
+            {
+                var info = oldInfo[i];
+                if (info.IsEmpty())
+                {
+                    continue;
+                }
+
+                var entry = oldEntries[i];
+                uint index = (uint)entry.Key * _multiplier >> _shift;
+                EmplaceNew(entry.Value, ref index, entry.Key);
+            }
+        }
+
+        /// <summary>
+        /// Inserts the specified value.
+        /// </summary>
+        /// <param name="key">The key.</param>
+        /// <param name="value">The value.</param>
+        /// <returns></returns>
+        [MethodImpl(256)]
+        private bool EmplaceInternal(int key, TValue value)
+        {
+            if ((double)Count / _maxlookups > _loadFactor || Count >= _maxlookups)
+            {
+                Resize();
+            }
+           
+            uint index = (uint)key * _multiplier >> _shift;
+
+            // validate if the key is unique
+            if (KeyExists(index, key))
+            {
+                return false;
+            }
+
+            return EmplaceNew(value, ref index, key);
+        }
+
+        /// <summary>
+        /// calculates next power of 2
+        /// </summary>
+        /// <param name="c">The c.</param>
+        /// <returns></returns>
+        private static uint NextPow2(uint c)
+        {
+            c--;
+            c |= c >> 1;
+            c |= c >> 2;
+            c |= c >> 4;
+            c |= c >> 8;
+            c |= c >> 16;
+            return ++c;
+        }
+
+        // used for set checking operations (using enumerables) that rely on counting
+        private static uint Log2(uint value)
+        {
+            uint c = 0;
+            while (value > 0)
+            {
+                c++;
+                value >>= 1;
+            }
+
+            return c;
+        }
+
+        #endregion
+    }
+}